--- conflicted
+++ resolved
@@ -88,11 +88,7 @@
         """Return a string containing the command to be launched."""
         raise NotImplementedError("must be impemented by sub-classes")
 
-<<<<<<< HEAD
-    def run(self, executable, main_file, arguments, append_label=None, catch_stderr=False):
-=======
     def run(self, executable, main_file, arguments, append_label=None, capture_stderr=True):
->>>>>>> ed81f930
         """
         Run a computation in a shell, with the given executable, script and
         arguments. If `append_label` is provided, it is appended to the
@@ -107,11 +103,7 @@
             dependencies in order to avoid opening of Matlab shell two times '''
             result, output = save_dependencies(cmd, main_file)
         else:
-<<<<<<< HEAD
-            result, output = tee.system2(cmd, cwd=self.working_directory, stdout=True, catch_stderr=catch_stderr)  # cwd only relevant for local launch, not for MPI, for example
-=======
             result, output = tee.system2(cmd, cwd=self.working_directory, stdout=True, capture_stderr=capture_stderr)  # cwd only relevant for local launch, not for MPI, for example
->>>>>>> ed81f930
         self.stdout_stderr = "".join(output)
         return result
 
@@ -194,18 +186,6 @@
         return cmd
     generate_command.__doc__ = LaunchMode.generate_command.__doc__
 
-@component
-class SerialTqdmLaunchMode(SerialLaunchMode):
-    """
-    Enable running with a tqdm progress bar.
-    Effectively this launch mode just disables the capture of stderr, which tqdm uses
-    for its output.
-    """
-    name = "serial-tqdm"
-
-    def run(self, *args, **kwargs):
-        return super().run(*args, catch_stderr=False, **kwargs)
-    run.__doc__ = LaunchMode.run.__doc__
 
 @component
 class SerialTqdmLaunchMode(SerialLaunchMode):
