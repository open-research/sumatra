--- conflicted
+++ resolved
@@ -93,17 +93,10 @@
         label = unescape(label)
         record = Record.objects.get(label=label, project__id=project)
     if request.method == 'POST':
-<<<<<<< HEAD
-        if request.POST.has_key('delete'): # in this version the page record_detail doesn't have delete option
-            record.delete() 
-            return HttpResponseRedirect('..')
-        elif request.POST.has_key('show_args'): # user clicks the link <parameters> in record_list.html
-=======
         if request.POST.has_key('delete'):  # in this version the page record_detail doesn't have delete option
             record.delete()
-            return HttpResponseRedirect('.')
+            return HttpResponseRedirect('..')
         elif request.POST.has_key('show_args'):  # user clicks the link <parameters> in record_list.html
->>>>>>> 2a027e21
             parameter_set = record.parameters.to_sumatra()
             return HttpResponse(parameter_set)
         elif request.POST.has_key('show_script'):  # retrieve script code from the repo
