--- conflicted
+++ resolved
@@ -27,13 +27,8 @@
         return repo.head.commit.hexsha[:7]
 
 
-<<<<<<< HEAD
-install_requires = ['Django>=1.8, <3', 'django-tagging', 'httplib2',
-                    'docutils', 'jinja2', 'parameters', 'future']
-=======
 install_requires = ['Django>=2, <3', 'django-tagging', 'httplib2',
                     'docutils', 'jinja2', 'parameters']
->>>>>>> ed81f930
 major_python_version, minor_python_version, _, _, _ = sys.version_info
 if major_python_version < 3 or (major_python_version == 3 and minor_python_version < 4):
     install_requires.append('pathlib')
@@ -45,7 +40,6 @@
     package_dir = {'sumatra': 'sumatra'},
     packages = ['sumatra', 'sumatra.dependency_finder', 'sumatra.datastore',
                 'sumatra.recordstore', 'sumatra.recordstore.django_store',
-                'sumatra.recordstore.django_store.migrations',
                 'sumatra.versioncontrol', 'sumatra.formatting',
                 'sumatra.web', 'sumatra.web.templatetags',
                 'sumatra.publishing',
