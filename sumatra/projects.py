--- conflicted
+++ resolved
@@ -141,21 +141,10 @@
                 else:
                     # Default value for unrecognised parameters
                     attr = None
-<<<<<<< HEAD
-            if hasattr(attr, "__getstate__"):  # For Python 3.11+, all objects have __getstate__. Default return value is None.
-                attr_state = attr.__getstate__()
-                if attr_state is None:
-                    state[name] = attr
-                else:
-                    state[name] = {'type': attr.__class__.__module__ + "." + attr.__class__.__name__}
-                    for key, value in attr.__getstate__().items():
-                        state[name][key] = value
-=======
             if hasattr(attr, "__getstate__") and attr.__getstate__() is not None:
                 state[name] = {'type': attr.__class__.__module__ + "." + attr.__class__.__name__}
                 for key, value in attr.__getstate__().items():
                     state[name][key] = value
->>>>>>> ed81f930
             else:
                 state[name] = attr
         with open(_get_project_file(self.path), 'w') as f:  # should check if file exists?
