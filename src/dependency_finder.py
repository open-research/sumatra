"""
The dependency_finder module attempts to determine all the dependencies of a
given simulation script, including the version of each dependency.

It is currently rather Python-specific, but other simulation languages that
support some method of importing or including other files, e.g. Hoc, will also
be supported.

Classes
-------
Dependency - contains information about a Python module or package, and tries
             to determine version information.

Functions
---------

find_version_by_attribute() - tries to find version information from the
                              attributes of a Python module.
find_version_from_egg()     - determines whether a Python module is provided as
                              an egg, and if so, obtains version information
                              from this.
find_version_from_versioncontrol() - determines whether a Python module is
                                     under version control, and if so, obtains
                                     version information from this.
find_version()              - tries to find version information by calling a
                              series of functions in turn.
find_imported_packages()    - finds all imported top-level packages for a given
                              Python file.
find_dependencies_python()  - returns a list of Dependency objects representing
                              all the top-level modules or packages imported
                              (directly or indirectly) by a given Python file.
find_dependencies()         - returns a list of dependencies for a given script
                              and programming langauge. Currently only supports
                              Python.

Module variables
----------------

heuristics - a list of functions that will be called in sequence by
             find_version()
"""

from __future__ import with_statement
from types import ModuleType
from modulefinder import ModuleFinder
import imp
import distutils.sysconfig
import os
import sys
from sumatra import versioncontrol

stdlib_path = distutils.sysconfig.get_python_lib(standard_lib=True)


def find_version_by_attribute(module):
    """Try to find version information from the attributes of a Python module."""
    version = 'unknown'
    for attr_name in 'version', 'get_version', '__version__', 'VERSION':
        if hasattr(module, attr_name):
            attr = getattr(module, attr_name)
            if callable(attr):
                version = attr()
            elif isinstance(attr, ModuleType):
                version = find_version_by_attribute(attr)
            else:
                version = attr
            break
    if version is None: version = 'unknown'
    return version

def find_version_from_egg(module):
    """Determine whether a Python module is provided as an egg, and if so,
       obtain version information from this."""
    version = 'unknown'
    dir = os.path.dirname(module.__file__)
    if 'EGG-INFO' in os.listdir(dir):
        with open(os.path.join(dir, 'EGG-INFO', 'PKG-INFO')) as f:
            for line in f.readlines():
                if line[:7] == 'Version':
                    version = line.split(' ')[1].strip()
                    attr_name = 'egg-info'
                    break
    return version

def find_version_from_versioncontrol(module):
    """Determine whether a Python module is under version control, and if so,
       obtain version information from this."""
    #print "Looking for working copy at %s" % module.__path__[0]
    try:
        wc = versioncontrol.get_working_copy(module.__path__[0])
    except versioncontrol.VersionControlError:
        version = 'unknown'
    else:
        #print "Found working copy for %s" % module.__name__
        if wc.has_changed():
            msg = "Working copy at %s has uncommitted modifications. It is therefore not possible to determine the code version. Please commit your modifications." % module.__path__[0]
            raise versioncontrol.UncommittedModificationsError(msg)
        version = wc.current_version()
    return version
    

heuristics = [find_version_from_versioncontrol,
              find_version_by_attribute,
              find_version_from_egg]

def find_version(module, extra_heuristics=[]):
    """Try to find version information by calling a series of functions in turn."""
    heuristics.extend(extra_heuristics)
    errors = []
    for heuristic in heuristics:
        version = heuristic(module)
        if version is not 'unknown':
            break
    return str(version)
    
    # Other possible heuristics:
    #   * check for an egg-info file with a similar name to the module
    #     although this is not really safe, as there can be old egg-info files
    #     lying around.
    #   * could also look in the __init__.py for a Subversion $Id:$ tag

def find_imported_packages(filename):
    """Find all imported top-level packages for a given Python file."""
    finder = ModuleFinder(path=sys.path[1:], debug=2)
    # note that we remove the first element of sys.path to stop modules in the
    # sumatra source directory with the same name as standard library modules,
    # e.g. commands, being loaded when the standard library module was wanted.
    finder_output = open("module_finder_output.txt", "w")
    sys.stdout = finder_output
    finder.run_script(os.path.abspath(filename))
    sys.stdout = sys.__stdout__
    finder_output.close()
    top_level_packages = {}
    for name, module in finder.modules.items():
        if module.__path__ and "." not in name:
            top_level_packages[name] = module
    return top_level_packages


class Dependency(object):
    """
    Contains information about a Python module or package, and tries to
    determine version information.
    """
    
    def __init__(self, module_name, path=None, version=None, on_changed='error'):
        self.name = module_name
        if path:
            self.path = path
        else:
            file_obj, self.path, description = imp.find_module(self.name)
        self.in_stdlib = os.path.dirname(self.path) == stdlib_path
        self.diff = ''
        if version:
            self.version = version
        else:
            m = self._import()
            if m:
                try:
                    self.version = find_version(m)
                except versioncontrol.UncommittedModificationsError:
                    if on_changed == 'error':
                        raise
                    elif on_changed == 'store-diff':
                        wc = versioncontrol.get_working_copy(m.__path__[0])
                        self.version = wc.current_version()
                        self.diff = wc.diff()
                    else:
                        raise Exception("Only 'error' and 'store-diff' are currently supported for on_changed.")
            else:
                self.version = 'unknown'
        
    def __repr__(self):
        return "%s (%s) version=%s%s" % (self.name, self.path, self.version, "*" and self.diff or '')
    
    def _import(self):
        self.import_error = None
        try:
            m = __import__(self.name)
        except ImportError, e:
            self.import_error = e
            m = None
        return m
        
        
<<<<<<< HEAD
def find_dependencies_python(filename, on_changed):
=======
def find_dependencies_python(filename):
    """Return a list of Dependency objects representing all the top-level
       modules or packages imported (directly or indirectly) by a given Python file."""
>>>>>>> 0fd8f714
    packages = find_imported_packages(filename)
    dependencies = [Dependency(name, on_changed=on_changed) for name in packages]
    return [d for d in dependencies if not d.in_stdlib]

<<<<<<< HEAD
def find_dependencies(filename, executable, on_changed='error'):
=======
def find_dependencies(filename, executable):
    """Return a list of dependencies for a given script and programming
       language. Currently only supports Python."""
>>>>>>> 0fd8f714
    if executable.name == "Python":
        return find_dependencies_python(filename, on_changed)
    else:
        raise Exception("find_dependencies() not yet implemented for %s" % executable.name)


def test():
    for file in os.listdir(distutils.sysconfig.get_python_lib()):
        ext = os.path.splitext(file)[1]
        if ext == '' or ext == '.egg':
            file = file.split('-')[0]
            try:
                m = __import__(file)
                print file, find_version(m)
            except ImportError:
                pass

        
if __name__ == "__main__":
    import sys
    import programs
    print "\n".join(str(d) for d in find_dependencies(sys.argv[1],
                                                      programs.PythonExecutable(None)))<|MERGE_RESOLUTION|>--- conflicted
+++ resolved
@@ -183,24 +183,16 @@
         return m
         
         
-<<<<<<< HEAD
 def find_dependencies_python(filename, on_changed):
-=======
-def find_dependencies_python(filename):
     """Return a list of Dependency objects representing all the top-level
        modules or packages imported (directly or indirectly) by a given Python file."""
->>>>>>> 0fd8f714
     packages = find_imported_packages(filename)
     dependencies = [Dependency(name, on_changed=on_changed) for name in packages]
     return [d for d in dependencies if not d.in_stdlib]
 
-<<<<<<< HEAD
 def find_dependencies(filename, executable, on_changed='error'):
-=======
-def find_dependencies(filename, executable):
     """Return a list of dependencies for a given script and programming
        language. Currently only supports Python."""
->>>>>>> 0fd8f714
     if executable.name == "Python":
         return find_dependencies_python(filename, on_changed)
     else:
