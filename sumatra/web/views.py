"""
Defines views for the Sumatra web interface.

:copyright: Copyright 2006-2015 by the Sumatra team, see doc/authors.txt
:license: BSD 2-clause, see LICENSE for details.
"""
from __future__ import print_function
from __future__ import absolute_import
from __future__ import unicode_literals
from builtins import str

import parameters
import mimetypes
from django.http import HttpResponse, Http404
from django.shortcuts import render_to_response
from django.views.generic.list import ListView
try:
    from django.views.generic.dates import MonthArchiveView
except ImportError:  # older versions of Django
    MonthArchiveView = object

import json
import os.path
from django.views.generic import View, DetailView
from tagging.models import Tag
from sumatra.recordstore.serialization import datestring_to_datetime
from sumatra.recordstore.django_store.models import Project, Record, DataKey, Datastore
from sumatra.records import RecordDifference

DEFAULT_MAX_DISPLAY_LENGTH = 10 * 1024
global_conf_file = os.path.expanduser(os.path.join("~", ".smtrc"))
mimetypes.init()


class ProjectListView(ListView):
    model = Project
    context_object_name = 'projects'
    template_name = 'project_list.html'


class ProjectDetailView(DetailView):
    context_object_name = 'project'
    template_name = 'project_detail.html'

    def get_object(self):
        return Project.objects.get(pk=self.kwargs["project"])

    def post(self, request, *args, **kwargs):
        name = request.POST.get('name', None)
        description = request.POST.get('description', None)
        project = self.get_object()
        if description is not None:
            project.description = description
            project.save()
        if name is not None:
            project.name = name
            project.save()
        return HttpResponse('OK')


class RecordListView(ListView):
    context_object_name = 'records'
    template_name = 'record_list.html'

    def get_queryset(self):
        return Record.objects.filter(project__id=self.kwargs["project"]).order_by('-timestamp')

    def get_context_data(self, **kwargs):
        context = super(RecordListView, self).get_context_data(**kwargs)
        context['project'] = Project.objects.get(pk=self.kwargs["project"])
        context['tags'] = Tag.objects.all()  # would be better to filter, to return only tags used in this project.
        return context


def unescape(label):
    return label.replace("||", "/")


class RecordDetailView(DetailView):
    context_object_name = 'record'
    template_name = 'record_detail.html'

    def get_object(self):
        label = unescape(self.kwargs["label"])
        return Record.objects.get(label=label, project__id=self.kwargs["project"])

    def get_context_data(self, **kwargs):
        context = super(RecordDetailView, self).get_context_data(**kwargs)
        context['project_name'] = self.kwargs["project"]  # use project full name?
        parameter_set = self.object.parameters.to_sumatra()
        if hasattr(parameter_set, "as_dict"):
            parameter_set = parameter_set.as_dict()
        context['parameters'] = parameter_set
        return context

    def post(self, request, *args, **kwargs):
        record = self.get_object()
        for attr in ("reason", "outcome", "tags"):
            value = request.POST.get(attr, None)
            if value is not None:
                setattr(record, attr, value)
        record.save()
        return HttpResponse('OK')


class DataListView(ListView):
    context_object_name = 'data_keys'
    template_name = 'data_list.html'

    def get_queryset(self):
        return DataKey.objects.filter(output_from_record__project_id=self.kwargs["project"])

    def get_context_data(self, **kwargs):
        context = super(DataListView, self).get_context_data(**kwargs)
        context['project'] = Project.objects.get(pk=self.kwargs["project"])
        return context


class DataDetailView(DetailView):
    context_object_name = 'data_key'

    def get_object(self):
        attrs = dict(path=self.request.GET['path'],
                     digest=self.request.GET['digest'],
                     creation=datestring_to_datetime(self.request.GET['creation']))
        return DataKey.objects.get(**attrs)

    def get_context_data(self, **kwargs):
        context = super(DataDetailView, self).get_context_data(**kwargs)
        context['project_name'] = self.kwargs["project"]  # use project full name?

        if 'truncate' in self.request.GET:
            if self.request.GET['truncate'].lower() == 'false':
                max_display_length = None
            else:
                max_display_length = int(self.request.GET['truncate']) * 1024
        else:
            max_display_length = DEFAULT_MAX_DISPLAY_LENGTH

        datakey = self.object
        mimetype = datakey.to_sumatra().metadata["mimetype"]
        try:
            datastore = datakey.output_from_record.datastore
        except AttributeError:
            datastore = datakey.input_to_records.first().input_datastore
        context['datastore_id'] = datastore.pk

        content_dispatch = {
            "text/csv": self.handle_csv,
            "text/plain": self.handle_plain_text,
            "application/zip": self.handle_zipfile
        }
        if mimetype in content_dispatch:
            content = datastore.to_sumatra().get_content(datakey.to_sumatra(),
                                                         max_length=max_display_length)
            context['truncated'] = (max_display_length is not None
                                    and len(content) >= max_display_length)

            context = content_dispatch[mimetype](context, content)
        return context

    def handle_csv(self, context, content):
        import csv
        content = content.rpartition('\n')[0]
        lines = content.splitlines()
        context['reader'] = csv.reader(lines)
        return context

    def handle_plain_text(self, context, content):
        context["content"] = content
        return context

    def handle_zipfile(self, context, content):
        import zipfile
        if zipfile.is_zipfile(path):
            zf = zipfile.ZipFile(path, 'r')
            contents = zf.namelist()
            zf.close()
        context["content"] = "\n".join(contents)

    def get_template_names(self):
        datakey = self.object.to_sumatra()
        mimetype = datakey.metadata["mimetype"]
        mimetype_guess, encoding = mimetypes.guess_type(datakey.path)

        if encoding == 'gzip':
            raise NotImplementedError("to be reimplemented")

        template_dispatch = {
            "image/png": 'data_detail_image.html',
            "image/jpeg": 'data_detail_image.html',
            "image/gif": 'data_detail_image.html',
            "image/x-png": 'data_detail_image.html',
            "text/csv": 'data_detail_csv.html',
            "text/plain": 'data_detail_text.html',
            "application/zip": 'data_detail_zip.html'
        }
        template_name = template_dispatch.get(mimetype, 'data_detail_base.html')
        return template_name


<<<<<<< HEAD
def image_list(request, project):
    project_obj = Project.objects.get(id=project)
    tags = Tag.objects.all()
    offset = int(request.GET.get('offset',0))
    limit = int(request.GET.get('limit',8))
    selected_tag = request.GET.get('selected_tag',None)
    if selected_tag:
        record_all = Record.objects.filter(project_id=project, tags__contains=selected_tag)
    else:
        record_all = Record.objects.filter(project_id=project)
    if request.is_ajax():
        data = []
        for record in record_all:
            for data_key in record.output_data.all():
                mimetype, encoding = mimetypes.guess_type(data_key.path)
                if mimetype in ("image/png", "image/jpeg", "image/gif", "image/x-png"):
                    data.append({
                        'project_name':     project_obj.id,
                        'label':            record.label,
                        'main_file':        record.main_file,
                        'repos_url':        record.repository.url,
                        'version':          record.version,
                        'tags':             record.tags,
                        'path':             data_key.path,
                        'creation':         data_key.creation.strftime('%Y-%m-%d %H:%M:%S'),
                        'digest':           data_key.digest
                    })
        return HttpResponse(json.dumps(data[offset:offset+limit]), content_type='application/json')
    else:
        return render_to_response('image_list.html', {'project':project_obj, 'tags':tags})
=======
def parameter_list(request, project):
    project_obj = Project.objects.get(id=project)
    main_file = request.GET.get('main_file', None)
    if main_file:
        record_list = Record.objects.filter(project_id=project, main_file=main_file)
        keys = []
        for record in record_list:
            try:
                parameter_set = record.parameters.to_sumatra()
                if hasattr(parameter_set, "as_dict"):
                    parameter_set = parameter_set.as_dict()
                parameter_set = parameters.nesteddictflatten(parameter_set)
                for key in parameter_set.keys():            # only works with simple parameter set
                    if key not in keys:
                        keys.append(key)
                keys.sort()
            except:
                return Http404
        return render_to_response('parameter_list.html',{'project':project_obj, 'object_list':record_list, 'keys': keys, 'main_file':main_file})
    else:
        return render_to_response('parameter_list.html',{'project':project_obj})
>>>>>>> 4aeaa4a2


def delete_records(request, project):
    records_to_delete = request.POST.getlist('delete[]')
    delete_data = request.POST.get('delete_data', False)
    if isinstance(delete_data, str):
        # Convert strings returned from Javascript function into Python bools
        delete_data = {'false': False, 'true': True}[delete_data]
    records = Record.objects.filter(label__in=records_to_delete, project__id=project)
    if records:
        for record in records:
            if delete_data:
                datastore = record.datastore.to_sumatra()
                datastore.delete(*[data_key.to_sumatra()
                                   for data_key in record.output_data.all()])
            record.delete()
    return HttpResponse('OK')


def show_content(request, datastore_id):
    datastore = Datastore.objects.get(pk=datastore_id).to_sumatra()
    attrs = dict(path=request.GET['path'],
                 digest=request.GET['digest'],
                 creation=datestring_to_datetime(request.GET['creation']))
    data_key = DataKey.objects.get(**attrs).to_sumatra()
    mimetype = data_key.metadata["mimetype"]
    try:
        content = datastore.get_content(data_key)
    except (IOError, KeyError):
        raise Http404
    return HttpResponse(content, content_type=mimetype)


def compare_records(request, project):
    record_labels = [request.GET['a'], request.GET['b']]
    db_records = Record.objects.filter(label__in=record_labels, project__id=project)
    records = [r.to_sumatra() for r in db_records]
    diff = RecordDifference(*records)
    context = {'db_records': db_records,
               'diff': diff,
               'project': Project.objects.get(pk=project)}
    if diff.input_data_differ:
        context['input_data_pairs'] = pair_datafiles(diff.recordA.input_data, diff.recordB.input_data)
    if diff.output_data_differ:
        context['output_data_pairs'] = pair_datafiles(diff.recordA.output_data, diff.recordB.output_data)
    return render_to_response("record_comparison.html", context)



def pair_datafiles(data_keys_a, data_keys_b, threshold=0.7):
    import difflib
    from os.path import basename
    from copy import copy

    unmatched_files_a = copy(data_keys_a)
    unmatched_files_b = copy(data_keys_b)
    matches = []
    while unmatched_files_a and unmatched_files_b:
        similarity = []
        n2 = len(unmatched_files_b)
        for x in unmatched_files_a:
            for y in unmatched_files_b:
                # should check mimetypes. Different mime-type --> similarity set to 0
                similarity.append(
                    difflib.SequenceMatcher(a=basename(x.path),
                                            b=basename(y.path)).ratio())
        s_max = max(similarity)
        if s_max > threshold:
            i_max = similarity.index(s_max)
            matches.append((
                unmatched_files_a.pop(i_max%n2),
                unmatched_files_b.pop(i_max//n2)))
        else:
            break
    return {"matches": matches,
            "unmatched_a": unmatched_files_a,
            "unmatched_b": unmatched_files_b}


class SettingsView(View):

    def get(self, request):
        return HttpResponse(json.dumps(self.load_settings()), content_type='application/json')

    def post(self, request):
        settings = self.load_settings()
        data = json.loads(request.body.decode('utf-8'))
        settings.update(data["settings"])
        self.save_settings(settings)
        return HttpResponse('OK')

    def load_settings(self):
        if os.path.exists(global_conf_file):
            with open(global_conf_file, 'r') as fp:
                settings = json.load(fp)
        else:
            settings = {
                "hidden_cols": []
            }
        return settings

    def save_settings(self, settings):
        with open(global_conf_file, 'w') as fp:
            json.dump(settings, fp)<|MERGE_RESOLUTION|>--- conflicted
+++ resolved
@@ -199,7 +199,29 @@
         return template_name
 
 
-<<<<<<< HEAD
+def parameter_list(request, project):
+    project_obj = Project.objects.get(id=project)
+    main_file = request.GET.get('main_file', None)
+    if main_file:
+        record_list = Record.objects.filter(project_id=project, main_file=main_file)
+        keys = []
+        for record in record_list:
+            try:
+                parameter_set = record.parameters.to_sumatra()
+                if hasattr(parameter_set, "as_dict"):
+                    parameter_set = parameter_set.as_dict()
+                parameter_set = parameters.nesteddictflatten(parameter_set)
+                for key in parameter_set.keys():            # only works with simple parameter set
+                    if key not in keys:
+                        keys.append(key)
+                keys.sort()
+            except:
+                return Http404
+        return render_to_response('parameter_list.html',{'project':project_obj, 'object_list':record_list, 'keys': keys, 'main_file':main_file})
+    else:
+        return render_to_response('parameter_list.html',{'project':project_obj})
+
+
 def image_list(request, project):
     project_obj = Project.objects.get(id=project)
     tags = Tag.objects.all()
@@ -230,29 +252,6 @@
         return HttpResponse(json.dumps(data[offset:offset+limit]), content_type='application/json')
     else:
         return render_to_response('image_list.html', {'project':project_obj, 'tags':tags})
-=======
-def parameter_list(request, project):
-    project_obj = Project.objects.get(id=project)
-    main_file = request.GET.get('main_file', None)
-    if main_file:
-        record_list = Record.objects.filter(project_id=project, main_file=main_file)
-        keys = []
-        for record in record_list:
-            try:
-                parameter_set = record.parameters.to_sumatra()
-                if hasattr(parameter_set, "as_dict"):
-                    parameter_set = parameter_set.as_dict()
-                parameter_set = parameters.nesteddictflatten(parameter_set)
-                for key in parameter_set.keys():            # only works with simple parameter set
-                    if key not in keys:
-                        keys.append(key)
-                keys.sort()
-            except:
-                return Http404
-        return render_to_response('parameter_list.html',{'project':project_obj, 'object_list':record_list, 'keys': keys, 'main_file':main_file})
-    else:
-        return render_to_response('parameter_list.html',{'project':project_obj})
->>>>>>> 4aeaa4a2
 
 
 def delete_records(request, project):
