--- conflicted
+++ resolved
@@ -8,14 +8,8 @@
 import logging, sys, signal, subprocess, types, os, codecs, platform
 try:
     from time import process_time
-<<<<<<< HEAD
 except ImportError:  # Python 2.7 fallback
     from time import clock as process_time
-=======
-except ImportError:
-    from time import clock as process_time
-
->>>>>>> d73cede4
 
 string_types = str,
 
@@ -174,11 +168,7 @@
                         def secondsToStr(t):
                                 from functools import reduce
                                 return "%02d:%02d:%02d" % reduce(lambda ll,b : divmod(ll[0],b) + ll[1:], [(t*1000,),1000,60,60])[:3]
-<<<<<<< HEAD
-                        mylogger("Returned: %d (execution time %s)\n" % (returncode, secondsToStr(process_time()-t)))
-=======
                         mylogger("Returned: %d (execution time %s)\n" % (returncode, secondsToStr(process_time() - t)))
->>>>>>> d73cede4
                 else:
                         mylogger("Returned: %d\n" % (returncode))
 
