"""
The records module defines the Record class, which gathers and stores
information about an individual simulation or analysis run.

Classes
-------

Record - gathers and stores information about an individual simulation or
         analysis run.
         Can be instantiated directly, but more usually created by the
         new_record() method of Project.
"""

from datetime import datetime
import time
import os
from os.path import relpath, normpath, join, basename, exists
import re
import getpass
from operator import or_
from formatting import get_formatter
import dependency_finder
from sumatra.core import TIMESTAMP_FORMAT
from sumatra.users import get_user
from versioncontrol import VersionControlError
import logging

logger = logging.getLogger("Sumatra")


def assert_equal(a, b, msg=''):
    assert a == b, "%s: %s %s != %s %s" % (msg, a, type(a), b, type(b))


class MissingInformationError(Exception):
    pass


class Record(object):
    """
    The :class:`Record` class has two main roles: capturing information about
    the context of a computation, and storing this information for later
    retrieval.
    """

    def __init__(self, executable, repository, main_file, version, launch_mode,
                 datastore, parameters={}, input_data=[], script_arguments='',
                 label=None, reason='', diff='', user='', on_changed='error',
                 input_datastore=None, stdout_stderr='Not launched.',
                 timestamp=None, timestamp_format=TIMESTAMP_FORMAT):
        # we allow for the timestamp to be set as an argument to allow for
        # distributed/batch simulations on machines with out-of-sync clocks,
        # but only do this if you really know what you're doing, otherwise the
        # association of output data with this record may be incorrect
        self.timestamp = timestamp or datetime.now() 
        self.label = label or self.timestamp.strftime(timestamp_format)
        assert len(self.label) > 0
        self.reason = reason
        self.duration = None
        self.executable = executable # an Executable object incorporating path, version, maybe system information
        self.repository = repository # a Repository object
        self.main_file = main_file
        self.version = version
        self.parameters = parameters
        self.input_data = input_data # a list containing DataKey objects
        self.script_arguments = script_arguments
        self.launch_mode = launch_mode # a LaunchMode object - basically, run serially or with MPI. If MPI, what configuration
        self.datastore = datastore.copy()
        self.input_datastore = input_datastore or self.datastore
        self.outcome = ''
        self.output_data = []
        self.tags = set()
        self.diff = diff
        self.user = user
        self.on_changed = on_changed
        self.stdout_stderr = stdout_stderr
        self.repeats = None

    def register(self, working_copy):
        """Record information about the environment."""
        # Check the code hasn't changed and the version is correct
        logger.debug("Checking code")
        if len(self.diff) == 0:
            assert not working_copy.has_changed()
        assert_equal(working_copy.current_version(), self.version, "version")
        # Check the main file is in the working copy
        cwd_relative_to_wc = relpath(os.getcwd(), working_copy.path)
<<<<<<< HEAD
        if self.main_file:
            if not working_copy.contains(
                    normpath(join(cwd_relative_to_wc, basename(self.main_file)))):
                raise VersionControlError("Main file %s is not under version control" % self.main_file)
=======
        if not working_copy.contains(
                normpath(join(cwd_relative_to_wc, self.main_file))):
            raise VersionControlError("Main file %s is not under version control" % self.main_file)
>>>>>>> 1a46136c
        # Record dependencies
        logger.debug("Recording dependencies")
        self.dependencies = []
        if self.main_file is None:
            if self.executable.requires_script:            
                raise MissingInformationError("main script file not specified")
        else:
            if len(self.main_file.split()) == 1: # this assumes filenames cannot contain spaces
                self.dependencies = dependency_finder.find_dependencies(self.main_file, self.executable)
            else: # if self.main_file contains multiple file names
                # this seems a bit hacky. Should perhaps store a list self.main_files, _and_ check that all files exist.
                for main_file in self.main_file.split():
                    self.dependencies.extend(dependency_finder.find_dependencies(main_file, self.executable))
            # if self.on_changed is 'error', should check that all the dependencies have empty diffs and raise an UncommittedChangesError otherwise
        # Record platform information
        logger.debug("Recording platform information")
        self.platforms = self.launch_mode.get_platform_information()
        # Record information about the current user
        self.user = get_user(working_copy)

    def run(self, with_label=False):
        """
        Launch the simulation or analysis.

        *with_label*
            adds the record label either to the parameter file
            (`with_label="parameters"`) or to the end of the command line
            (`with_label="cmdline"`), and appends the label to the datastore
            root. This allows the program being run to create files in a
            directory specific to this run.

        """
        logger.debug("Launching computation")
        data_label = None
        if with_label:
            if with_label == 'parameters':
                self.parameters.update({"sumatra_label": self.label})
            elif with_label == 'cmdline':
                data_label = self.label
            else:
                raise Exception("with_label must be either 'parameters' or 'cmdline'")
            self.datastore.root = join(self.datastore.root, self.label)
        # run pre-simulation/analysis tasks, e.g. nrnivmodl
        self.launch_mode.pre_run(self.executable)
        # Write the executable-specific parameter file
        script_arguments = self.script_arguments
        if self.parameters:
            parameter_file_basename = self.label.replace("/", "_")
            self.parameter_file = self.executable.write_parameters(self.parameters, parameter_file_basename)
            script_arguments = script_arguments.replace("<parameters>", self.parameter_file)
        # Run simulation/analysis
        start_time = time.time()
        result = self.launch_mode.run(self.executable, self.main_file,
                                      script_arguments, data_label)
        self.duration = time.time() - start_time

        # try to get stdout_stderr from launch_mode
        try:
            if self.launch_mode.stdout_stderr not in (None,""):
                self.stdout_stderr = self.launch_mode.stdout_stderr
            else:
                self.stdout_stderr = "No output."
        except:
            self.stdout_stderr = "Not available."
        # Run post-processing scripts
        # pass # skip this if there is an error
        # Search for newly-created datafiles
        self.output_data = self.datastore.find_new_data(self.timestamp)
        if self.output_data:
            print "Data keys are", self.output_data
        else:
            print "No data produced."
        if self.parameters and exists(self.parameter_file):
            time.sleep(0.5) # execution of matlab: parameter_file is not always deleted immediately
            os.remove(self.parameter_file)

    def __repr__(self):
        return "Record #%s" % self.label

    def describe(self, format='text', mode='long'):
        """
        Return a description of the record.
        
        *mode*:
            either 'long' or 'short'
        *format*
            either 'text' or 'html'
        """
        formatter = get_formatter(format)([self])
        return formatter.format(mode)

    def __ne__(self, other):
        return bool(self.difference(other))

    def __eq__(self, other):
        return not self.__ne__(other)

    def difference(self, other_record, ignore_mimetypes=[], ignore_filenames=[]):
        """
        Determine the difference between this computational experiment and
        another (code, platform, results, etc.).

        Return a RecordDifference object.
        """
        return RecordDifference(self, other_record, ignore_mimetypes, ignore_filenames)

    def delete_data(self):
        """
        Delete any data files associated with this record.
        """
        self.datastore.delete(*self.output_data)
        self.output_data = []

    @property
    def command_line(self):
        """
        Return the command-line string for the computation captured by this
        record.
        """
        return self.launch_mode.generate_command(self.executable, self.main_file, self.script_arguments)


class RecordDifference(object):
    """Represents the difference between two Record objects."""

    ignore_mimetypes = [] #r'image/\w+', r'video/\w+']
    ignore_filenames = [r'\.log', r'^log']

    def __init__(self, recordA, recordB,
                 ignore_mimetypes=[],
                 ignore_filenames=[]):
        self.recordA = recordA
        self.recordB = recordB
        assert not isinstance(ignore_mimetypes, basestring) # catch a
        assert not isinstance(ignore_filenames, basestring) # common error
        self.ignore_mimetypes += ignore_mimetypes
        self.ignore_filenames += ignore_filenames
        self.executable_differs = recordA.executable != recordB.executable
        self.repository_differs = recordA.repository != recordB.repository
        self.main_file_differs = recordA.main_file != recordB.main_file
        self.version_differs = recordA.version != recordB.version
        for rec in recordA, recordB:
            if rec.parameters:
                rec.parameters.pop("sumatra_label", 1)
        self.parameters_differ = recordA.parameters != recordB.parameters
        self.script_arguments_differ = recordA.script_arguments != recordB.script_arguments
        self.launch_mode_differs = recordA.launch_mode != recordB.launch_mode
        self.diff_differs = recordA.diff != recordB.diff

    def __nonzero__(self):
        """
        Return True if there are differences in executable, code, parameters or
        output data between the records, otherwise return False.

        Differences in launch mode or platform are not counted, since those
        don't in principle make it a different experiment (they may do in
        practice, but then the output data will be different).
        """
        return reduce(or_, (self.executable_differs, self.code_differs,
                            self.input_data_differ, self.script_arguments_differ,
                            self.parameters_differ, self.output_data_differ))

    def __repr__(self):
        s = "RecordDifference(%s, %s):" % (self.recordA.label, self.recordB.label)
        if self.executable_differs:
            s += 'X'
        if self.code_differs:
            s += 'C'
        if self.parameters_differ:
            s += 'P'
        if self.output_data_differ:
            s += 'D'
        if self.input_data_differ:
            s += 'I'
        if self.script_arguments_differ:
            s += 'S'
        return s

    @property
    def code_differs(self):
        return reduce(or_, (self.repository_differs, self.main_file_differs,
                            self.version_differs, self.diff_differs,
                            self.dependencies_differ))

    @property
    def dependencies_differ(self):
        return set(self.recordA.dependencies) != set(self.recordB.dependencies)

    @property
    def dependency_differences(self):
        depsA = {}
        for dep in self.recordA.dependencies:
            depsA[dep.name] = dep
        depsB = {}
        for dep in self.recordB.dependencies:
            depsB[dep.name] = dep
        diffs = {}
        for name in depsA:
            if name in depsB:
                if depsA[name] != depsB[name]:
                    diffs[name] = (depsA[name], depsB[name])
            else:
                diffs[name] = (depsA[name], None)
        for name in depsB:
            if name not in depsA:
                diffs[name] = (None, depsB[name])
        return diffs

    def _list_datakeys(self, direction):
        keys = {self.recordA.label: {}, self.recordB.label: {}}
        assert direction in ('input_data', 'output_data')
        for rec in self.recordA, self.recordB:
            dataset = getattr(rec, direction)
            for key in dataset:
                ignore = False
                name = basename(key.path) # not sure this makes sense for archive data store
                if key.metadata['mimetype']:
                    for pattern in self.ignore_mimetypes:
                        if re.match(pattern, key.metadata['mimetype']):
                            ignore = True
                            break
                for pattern in self.ignore_filenames:
                    if re.search(pattern, name):
                        ignore = True
                        break
                if not ignore:
                    keys[rec.label][key.digest] = key
        return keys

    def _data_differ(self, direction):
        keys = self._list_datakeys(direction)
        A = set(keys[self.recordA.label].keys())
        B = set(keys[self.recordB.label].keys())
        if len(A) == len(B) == 0:
            return False
        if A.difference(B):
            return True
        else:
            return False

    @property
    def output_data_differ(self):
        return self._data_differ('output_data')

    @property
    def input_data_differ(self):
        return self._data_differ('input_data')

    def _data_differences(self, direction):
        keys = self._list_datakeys(direction)
        A = set(keys[self.recordA.label])
        B = set(keys[self.recordB.label])
        return ([keys[self.recordA.label][digest] for digest in A.difference(B)],
                [keys[self.recordB.label][digest] for digest in B.difference(A)])

    @property
    def output_data_differences(self):
        return self._data_differences('output_data')

    @property
    def input_data_differences(self):
        return self._data_differences('input_data')

    @property
    def launch_mode_differences(self):
        if self.launch_mode_differs:
            return self.recordA.launch_mode, self.recordB.launch_mode
        else:
            return None<|MERGE_RESOLUTION|>--- conflicted
+++ resolved
@@ -85,16 +85,10 @@
         assert_equal(working_copy.current_version(), self.version, "version")
         # Check the main file is in the working copy
         cwd_relative_to_wc = relpath(os.getcwd(), working_copy.path)
-<<<<<<< HEAD
         if self.main_file:
             if not working_copy.contains(
-                    normpath(join(cwd_relative_to_wc, basename(self.main_file)))):
+                    normpath(join(cwd_relative_to_wc, self.main_file))):
                 raise VersionControlError("Main file %s is not under version control" % self.main_file)
-=======
-        if not working_copy.contains(
-                normpath(join(cwd_relative_to_wc, self.main_file))):
-            raise VersionControlError("Main file %s is not under version control" % self.main_file)
->>>>>>> 1a46136c
         # Record dependencies
         logger.debug("Recording dependencies")
         self.dependencies = []
