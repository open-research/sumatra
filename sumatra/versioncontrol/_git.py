"""
Defines the Sumatra version control interface for Git.

Classes
-------

GitWorkingCopy
GitRepository


:copyright: Copyright 2006-2015 by the Sumatra team, see doc/authors.txt
:license: BSD 2-clause, see LICENSE for details.
"""
from __future__ import print_function
from __future__ import absolute_import
from __future__ import unicode_literals
from future import standard_library
standard_library.install_aliases()

import logging
import git
import os
import shutil
import tempfile
from distutils.version import LooseVersion
from configparser import NoSectionError, NoOptionError
try:
    from git.errors import InvalidGitRepositoryError, NoSuchPathError
except:
    from git.exc import InvalidGitRepositoryError, NoSuchPathError
from .base import Repository, WorkingCopy, VersionControlError
from ..core import component


logger = logging.getLogger("Sumatra")


def check_version():
    if not hasattr(git, "Repo"):
        raise VersionControlError(
            "GitPython not installed. There is a 'git' package, but it is not "
            "GitPython (https://pypi.python.org/pypi/GitPython/)")
    minimum_version = '0.3.5'
    if LooseVersion(git.__version__) < LooseVersion(minimum_version):
        raise VersionControlError(
            "Your Git Python binding is too old. You require at least "
            "version {0}. You can install the latest version e.g. via "
            "'pip install -U gitpython'".format(minimum_version))


def findrepo(path):
    check_version()
    try:
        repo = git.Repo(path, search_parent_directories=True)
    except InvalidGitRepositoryError:
        return
    else:
        return os.path.dirname(repo.git_dir)


@component
class GitWorkingCopy(WorkingCopy):
    """
    An object which allows various operations on a Git working copy.
    """
    name = "git"

    def __init__(self, path=None):
        check_version()
        WorkingCopy.__init__(self, path)
        self.path = findrepo(self.path)
        self.repository = GitRepository(self.path)

    @property
    def exists(self):
        return bool(self.path and findrepo(self.path))

    def current_version(self):
        head = self.repository._repository.head
        try:
            return head.commit.hexsha
        except AttributeError:
            return head.commit.sha

    def use_version(self, version):
        logger.debug("Using git version: %s" % version)
        if version is not 'master':
            assert not self.has_changed()
        g = git.Git(self.path)
        g.checkout(version)

    def use_latest_version(self):
        self.use_version('master')  # note that we are assuming all code is in the 'master' branch

    def status(self):
        raise NotImplementedError()

    def has_changed(self):
        return self.repository._repository.is_dirty()

    def diff(self):
        """Difference between working copy and repository."""
        g = git.Git(self.path)
        return g.diff('HEAD', color='never')

<<<<<<< HEAD
    def reset(self):
        """Resets all uncommitted changes since the commit. Destructive, be
        careful with use"""
        g = git.Git(self.path)
        g.reset('HEAD', '--hard')

    def patch(self, diff):
        """Resets all uncommitted changes since the commit. Destructive, be
        careful with use"""
        assert not self.has_changed(), "Cannot patch dirty working copy"
        # Create temp patch file
        if diff[-1] != '\n':
            diff = diff + '\n'
        with tempfile.NamedTemporaryFile(mode='w+', delete=False) as temp_file:
            temp_file.write(diff)
            temp_file_name = temp_file.name
        try:
            g = git.Git(self.path)
            g.apply(temp_file_name)
        finally:
            os.remove(temp_file_name)

    def content(self, digest, file=None):
=======
    def content(self, digest, filename):
>>>>>>> c881bd76
        """Get the file content from repository."""
        repo = git.Repo(self.path)
        for _,blob in repo.index.iter_blobs():
            if blob.name == os.path.basename(filename):
                file_content = repo.git.show('%s:%s' %(digest, blob.path))
                return file_content
        return 'File content not found.'

    def contains(self, path):
        """Does the repository contain the file with the given path?"""
        return path in self.repository._repository.git.ls_files().split()

    def get_username(self):
        config = self.repository._repository.config_reader()
        try:
            username, email = (config.get('user', 'name'), config.get('user', 'email'))
        except (NoSectionError, NoOptionError):
            return ""
        return "%s <%s>" % (username, email)


def move_contents(src, dst):
    for file in os.listdir(src):
        src_path = os.path.join(src, file)
        if os.path.isdir(src_path):
            shutil.copytree(src_path, os.path.join(dst, file))
        else:
            shutil.copy2(src_path, dst)
    shutil.rmtree(src)


@component
class GitRepository(Repository):
    name = "git"
    use_version_cmd = "git checkout"
    apply_patch_cmd = "git apply"

    def __init__(self, url, upstream=None):
        check_version()
        Repository.__init__(self, url, upstream)
        self.__repository = None
        self.upstream = self.upstream or self._get_upstream()

    @property
    def exists(self):
        try:
            self._repository
        except VersionControlError:
            pass
        return bool(self.__repository)

    @property
    def _repository(self):
        if self.__repository is None:
            try:
                self.__repository = git.Repo(self.url)
            except (InvalidGitRepositoryError, NoSuchPathError) as err:
                raise VersionControlError("Cannot access Git repository at %s: %s" % (self.url, err))
        return self.__repository

    def checkout(self, path="."):
        """Clone a repository."""
        path = os.path.abspath(path)
        g = git.Git(path)
        if self.url == path:
            # already have a repository in the working directory
            pass
        else:
            tmpdir = os.path.join(path, "tmp_git")
            g.clone(self.url, tmpdir)
            move_contents(tmpdir, path)
        self.__repository = git.Repo(path)

    def get_working_copy(self, path=None):
        return GitWorkingCopy(path)

    def _get_upstream(self):
        if self.exists:
            config = self._repository.config_reader()
            if config.has_option('remote "origin"', 'url'):
                return config.get('remote "origin"', 'url')<|MERGE_RESOLUTION|>--- conflicted
+++ resolved
@@ -103,7 +103,6 @@
         g = git.Git(self.path)
         return g.diff('HEAD', color='never')
 
-<<<<<<< HEAD
     def reset(self):
         """Resets all uncommitted changes since the commit. Destructive, be
         careful with use"""
@@ -126,10 +125,7 @@
         finally:
             os.remove(temp_file_name)
 
-    def content(self, digest, file=None):
-=======
     def content(self, digest, filename):
->>>>>>> c881bd76
         """Get the file content from repository."""
         repo = git.Repo(self.path)
         for _,blob in repo.index.iter_blobs():
