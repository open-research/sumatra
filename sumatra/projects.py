--- conflicted
+++ resolved
@@ -217,15 +217,8 @@
         """Launch a new simulation or analysis."""
         record = self.new_record(parameters, input_data, script_args,
                                  executable, repository, main_file, version,
-<<<<<<< HEAD
                                  launch_mode, diff, label, reason, timestamp_format)
-        record.run(with_label=self.data_label)
-=======
-                                 launch_mode, label, reason, timestamp_format)
-
         record.run(with_label=self.data_label, project=self)
-
->>>>>>> c881bd76
         if 'matlab' in record.executable.name.lower():
             record.register(record.repository.get_working_copy())
         if repeats:
